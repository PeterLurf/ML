--- conflicted
+++ resolved
@@ -1,54 +1,6 @@
+import torch
 import torch
 import torch.nn as nn
-<<<<<<< HEAD
-import torch.optim as optim
-import numpy as np
-import matplotlib.pyplot as plt
-from sklearn.datasets import make_classification
-from sklearn.model_selection import train_test_split
-from sklearn.preprocessing import StandardScaler
-
-# Generate toy dataset using scikit-learn
-X, y = make_classification(n_samples=100, n_features=2, n_informative=2, n_redundant=0, n_clusters_per_class=1, random_state=42)
-X_train, X_test, y_train, y_test = train_test_split(X, y, test_size=0.2, random_state=42)
-
-# Standardize the dataset
-scaler = StandardScaler()
-X_train = scaler.fit_transform(X_train)
-X_test = scaler.transform(X_test)
-
-# Convert to PyTorch tensors
-X_train_tensor = torch.tensor(X_train, dtype=torch.float32)
-y_train_tensor = torch.tensor(y_train, dtype=torch.float32).view(-1, 1)
-X_test_tensor = torch.tensor(X_test, dtype=torch.float32)
-y_test_tensor = torch.tensor(y_test, dtype=torch.float32).view(-1, 1)
-
-# Define logistic regression model
-class LogisticRegressionModel(nn.Module):
-    def __init__(self, input_dim):
-        super(LogisticRegressionModel, self).__init__()
-        self.linear = nn.Linear(input_dim, 1)
-        
-    def forward(self, x):
-        return torch.sigmoid(self.linear(x))
-
-# Initialize model, loss function, and optimizer
-model = LogisticRegressionModel(input_dim=2)
-criterion = nn.BCELoss()
-optimizer = optim.SGD(model.parameters(), lr=0.01)
-
-# Training the model
-num_epochs = 1000
-losses = []
-
-for epoch in range(num_epochs):
-    model.train()
-    optimizer.zero_grad()
-    
-    # Forward pass
-    outputs = model(X_train_tensor)
-    loss = criterion(outputs, y_train_tensor)
-=======
 import numpy as np
 from sklearn import datasets
 import matplotlib.pyplot as plt
@@ -104,41 +56,12 @@
     # Forward pass
     y_pred = model(X_train)
     loss = loss_fn(y_pred, y_train)
->>>>>>> 4be3675d
     
     # Backward pass and optimization
     loss.backward()
     optimizer.step()
     optimizer.zero_grad()
     
-<<<<<<< HEAD
-    losses.append(loss.item())
-
-# Plot the loss over epochs
-plt.plot(losses)
-plt.title('Training Loss Over Epochs')
-plt.xlabel('Epochs')
-plt.ylabel('Loss')
-plt.show()
-
-# Visualize decision boundary
-def plot_decision_boundary(X, y, model):
-    x_min, x_max = X[:, 0].min() - 1, X[:, 0].max() + 1
-    y_min, y_max = X[:, 1].min() - 1, X[:, 1].max() + 1
-    xx, yy = np.meshgrid(np.arange(x_min, x_max, 0.01),
-                         np.arange(y_min, y_max, 0.01))
-    
-    Z = model(torch.tensor(np.c_[xx.ravel(), yy.ravel()], dtype=torch.float32))
-    Z = Z.view(xx.shape).detach().numpy()
-    
-    plt.contourf(xx, yy, Z, alpha=0.8)
-    plt.scatter(X[:, 0], X[:, 1], c=y, edgecolors='k', marker='o')
-    plt.title('Decision Boundary')
-    plt.show()
-
-# Plot decision boundary for training data
-plot_decision_boundary(X_train, y_train, model)
-=======
     train_losses.append(loss.item())
     
     # Evaluate on test data
@@ -180,5 +103,4 @@
 
 plt.tight_layout()
 
-plt.show()
->>>>>>> 4be3675d
+plt.show()